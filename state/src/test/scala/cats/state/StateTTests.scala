--- conflicted
+++ resolved
@@ -2,12 +2,8 @@
 package state
 
 import cats.tests.CatsSuite
-<<<<<<< HEAD
 import cats.laws.discipline.{MonoidalTests, MonadStateTests, MonoidKTests, SerializableTests}
-=======
 import cats.free.FreeTests._
-import cats.laws.discipline.{MonadStateTests, MonoidKTests, SerializableTests}
->>>>>>> 48286f26
 import cats.laws.discipline.eq._
 import org.scalacheck.{Arbitrary, Gen}
 
@@ -44,9 +40,6 @@
     }
   }
 
-<<<<<<< HEAD
-  implicit val iso = MonoidalTests.Isomorphisms.invariant[StateT[Option, Int, ?]]
-=======
   test("runEmpty, runEmptyS, and runEmptyA consistent"){
     forAll { (f: StateT[List, Long, Int]) =>
       (f.runEmptyS zip f.runEmptyA) should === (f.runEmpty)
@@ -84,12 +77,17 @@
     }
   }
 
->>>>>>> 48286f26
-  checkAll("StateT[Option, Int, Int]", MonadStateTests[StateT[Option, Int, ?], Int].monadState[Int, Int, Int])
-  checkAll("MonadState[StateT[Option, ?, ?], Int]", SerializableTests.serializable(MonadState[StateT[Option, Int, ?], Int]))
+  {
+    implicit val iso = MonoidalTests.Isomorphisms.invariant[StateT[Option, Int, ?]]
+    checkAll("StateT[Option, Int, Int]", MonadStateTests[StateT[Option, Int, ?], Int].monadState[Int, Int, Int])
+    checkAll("MonadState[StateT[Option, ?, ?], Int]", SerializableTests.serializable(MonadState[StateT[Option, Int, ?], Int]))
+  }
 
-  checkAll("State[Long, ?]", MonadStateTests[State[Long, ?], Long].monadState[Int, Int, Int])
-  checkAll("MonadState[State[Long, ?], Long]", SerializableTests.serializable(MonadState[State[Long, ?], Long]))
+  {
+    implicit val iso = MonoidalTests.Isomorphisms.invariant[State[Long, ?]]
+    checkAll("State[Long, ?]", MonadStateTests[State[Long, ?], Long].monadState[Int, Int, Int])
+    checkAll("MonadState[State[Long, ?], Long]", SerializableTests.serializable(MonadState[State[Long, ?], Long]))
+  }
 }
 
 object StateTTests extends StateTTestsInstances {
