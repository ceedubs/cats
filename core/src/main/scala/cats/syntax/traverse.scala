--- conflicted
+++ resolved
@@ -2,117 +2,11 @@
 package syntax
 
 trait TraverseSyntax1 {
-<<<<<<< HEAD
-  implicit def catsSyntaxUTraverse[FA](fa: FA)(implicit U: Unapply[Traverse,FA]): Traverse.Ops[U.M, U.A] =
+  implicit def catsSyntaxUTraverse[FA](fa: FA)(implicit U: Unapply[Traverse, FA]): Traverse.Ops[U.M, U.A] =
     new Traverse.Ops[U.M, U.A]{
       val self = U.subst(fa)
       val typeClassInstance = U.TC
     }
 }
 
-trait TraverseSyntax extends Traverse.ToTraverseOps with TraverseSyntax1
-=======
-  implicit def catsSyntaxUTraverse[FA](fa: FA)(implicit U: Unapply[Traverse, FA]): TraverseOps[U.M, U.A] =
-    new TraverseOps(U.subst(fa))(U.TC)
-}
-
-trait TraverseSyntax extends TraverseSyntax1 {
-  // TODO: use simulacrum instances eventually
-  implicit def catsSyntaxTraverse[F[_]: Traverse, A](fa: F[A]): TraverseOps[F, A] =
-    new TraverseOps(fa)
-
-  implicit def catsSyntaxNestedTraverse[F[_]: Traverse, G[_], A](fga: F[G[A]]): NestedTraverseOps[F, G, A] =
-    new NestedTraverseOps[F, G, A](fga)
-}
-
-final class TraverseOps[F[_], A](fa: F[A])(implicit F: Traverse[F]) {
-  /**
-   * @see [[Traverse.traverse]]
-   *
-   * Example:
-   * {{{
-   * scala> import cats.data.Xor
-   * scala> import cats.implicits._
-   * scala> def parseInt(s: String): Option[Int] = Xor.catchOnly[NumberFormatException](s.toInt).toOption
-   * scala> List("1", "2", "3").traverse(parseInt)
-   * res0: Option[List[Int]] = Some(List(1, 2, 3))
-   * scala> List("1", "two", "3").traverse(parseInt)
-   * res1: Option[List[Int]] = None
-   * }}}
-   */
-  def traverse[G[_]: Applicative, B](f: A => G[B]): G[F[B]] =
-    F.traverse(fa)(f)
-
-  /**
-   * @see [[Traverse.traverse]]
-   *
-   * Example:
-   * {{{
-   * scala> import cats.data.Xor
-   * scala> import cats.implicits._
-   * scala> def parseInt(s: String): Xor[String, Int] = Xor.catchOnly[NumberFormatException](s.toInt).leftMap(_ => "no number")
-   * scala> val ns = List("1", "2", "3")
-   * scala> ns.traverseU(parseInt)
-   * res0: Xor[String, List[Int]] = Right(List(1, 2, 3))
-   * scala> ns.traverse[Xor[String, ?], Int](parseInt)
-   * res1: Xor[String, List[Int]] = Right(List(1, 2, 3))
-   * }}}
-   */
-  def traverseU[GB](f: A => GB)(implicit U: Unapply[Applicative, GB]): U.M[F[U.A]] =
-    F.traverseU[A, GB](fa)(f)(U)
-
-  /**
-   * @see [[Traverse.traverseM]]
-   *
-   * Example:
-   * {{{
-   * scala> import cats.data.Xor
-   * scala> import cats.implicits._
-   * scala> def parseInt(s: String): Option[Int] = Xor.catchOnly[NumberFormatException](s.toInt).toOption
-   * scala> val x = Option(List("1", "two", "3"))
-   * scala> x.traverseM(_.map(parseInt))
-   * res0: List[Option[Int]] = List(Some(1), None, Some(3))
-   * }}}
-   */
-  def traverseM[G[_]: Applicative, B](f: A => G[F[B]])(implicit F2: FlatMap[F]): G[F[B]] =
-    F.traverseM(fa)(f)
-
-  /**
-   * @see [[Traverse.sequence]]
-   *
-   * Example:
-   * {{{
-   * scala> import cats.implicits._
-   * scala> val x: List[Option[Int]] = List(Some(1), Some(2))
-   * scala> val y: List[Option[Int]] = List(None, Some(2))
-   * scala> x.sequence
-   * res0: Option[List[Int]] = Some(List(1, 2))
-   * scala> y.sequence
-   * res1: Option[List[Int]] = None
-   * }}}
-   */
-  def sequence[G[_], B](implicit G: Applicative[G], ev: A =:= G[B]): G[F[B]] =
-    F.sequence(fa.asInstanceOf[F[G[B]]])
-
-  /**
-   * @see [[Traverse.sequenceU]]
-   *
-   * Example:
-   * {{{
-   * scala> import cats.data.{Validated, ValidatedNel}
-   * scala> import cats.implicits._
-   * scala> val x: List[ValidatedNel[String, Int]] = List(Validated.valid(1), Validated.invalid("a"), Validated.invalid("b")).map(_.toValidatedNel)
-   * scala> x.sequenceU
-   * res0: cats.data.ValidatedNel[String,List[Int]] = Invalid(OneAnd(a,List(b)))
-   * scala> x.sequence[ValidatedNel[String, ?], Int]
-   * res1: cats.data.ValidatedNel[String,List[Int]] = Invalid(OneAnd(a,List(b)))
-   * }}}
-   */
-  def sequenceU(implicit U: Unapply[Applicative, A]): U.M[F[U.A]] =
-    F.sequenceU[A](fa)(U)
-}
-
-final class NestedTraverseOps[F[_], G[_], A](fga: F[G[A]])(implicit F: Traverse[F]) {
-  def sequence(implicit G: Applicative[G]): G[F[A]] = F.sequence(fga)
-}
->>>>>>> 89bc41fa
+trait TraverseSyntax extends Traverse.ToTraverseOps with TraverseSyntax1