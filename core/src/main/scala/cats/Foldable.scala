package cats

import simulacrum._

/**
 * Data structures that can be folded to a summary value.
 *
 * In the case of a collection (such as `List` or `Set`), these
 * methods will fold together (combine) the values contained in the
 * collection to produce a single result. Most collection types have
 * `foldLeft` methods, which will usually be used by the associationed
 * `Fold[_]` instance.
 *
 * Foldable[F] is implemented in terms of two basic methods:
 *
 *  - `foldLeft(fa, b)(f)` eagerly folds `fa` from left-to-right.
 *  - `foldLazy(fa, lb)(f)` lazily folds `fa` from right-to-left.
 *
 * Beyond these it provides many other useful methods related to
 * folding over F[A] values.
 *
 * See: [[https://www.cs.nott.ac.uk/~gmh/fold.pdf A tutorial on the universality and expressiveness of fold]]
 */
@typeclass trait Foldable[F[_]] { self =>

  /**
   * Left associative fold on 'F' using the function 'f'.
   */
  def foldLeft[A, B](fa: F[A], b: B)(f: (B, A) => B): B

  /**
   * Right associative lazy fold on `F` using the folding function 'f'.
   *
   * This method evaluates `b` lazily (in some cases it will not be
   * needed), and returns a lazy value. We are using `A => Fold[B]` to
   * support laziness in a stack-safe way.
   *
   * For more detailed information about how this method works see the
   * documentation for `Fold[_]`.
   */
  def foldLazy[A, B](fa: F[A], b: Lazy[B])(f: A => Fold[B]): Lazy[B]

  /**
   * Right associative fold on 'F' using the function 'f'.
   *
   * The default implementation is written in terms of
   * `foldLazy`. Most instances will want to override this method for
   * performance reasons.
   */
  def foldRight[A, B](fa: F[A], b: B)(f: (A, B) => B): B =
    foldLazy(fa, Lazy.eager(b)) { a =>
      Fold.Continue(b => f(a, b))
    }.force

  /**
   * Fold implemented using the given Monoid[A] instance.
   */
  def fold[A](fa: F[A])(implicit A: Monoid[A]): A =
    foldLeft(fa, A.empty) { (acc, a) =>
      A.combine(acc, a)
    }

  /**
   * Fold implemented by mapping `A` values into `B` and then
   * combining them using the given `Monoid[B]` instance.
   */
  def foldMap[A, B](fa: F[A])(f: A => B)(implicit B: Monoid[B]): B =
    foldLeft(fa, B.empty) { (b, a) =>
      B.combine(b, f(a))
    }

  /**
   * Traverse `F[A]` using `Applicative[G]`.
   *
   * `A` values will be mapped into `G[B]` and combined using
   * `Applicative#map2`.
   *
   * For example:
   * {{{
   *     def parseInt(s: String): Option[Int] = ...
   *     val F = Foldable[List]
   *     F.traverse_(List("333", "444"))(parseInt) // Some(())
   *     F.traverse_(List("333", "zzz"))(parseInt) // None
   * }}}
   *
   * This method is primarily useful when `G[_]` represents an action
   * or effect, and the specific `A` aspect of `G[A]` is not otherwise
   * needed.
   */
  def traverse_[G[_], A, B](fa: F[A])(f: A => G[B])(implicit G: Applicative[G]): G[Unit] =
    foldLeft(fa, G.pure(())) { (acc, a) =>
      G.map2(acc, f(a)) { (_, _) => () }
    }

  /**
   * Sequence `F[G[A]]` using `Applicative[G]`.
   *
   * This is similar to `traverse_` except it operates on `F[G[A]]`
   * values, so no additional functions are needed.
   *
   * For example:
   *
   * {{{
   *     val F = Foldable[List]
   *     F.sequence_(List(Option(1), Option(2), Option(3))) // Some(())
   *     F.sequence_(List(Option(1), None, Option(3)))      // None
   * }}}
   */
  def sequence_[G[_]: Applicative, A, B](fga: F[G[A]]): G[Unit] =
    traverse_(fga)(identity)

  /**
   * Fold implemented using the given `MonoidK[G]` instance.
   *
   * This method is identical to fold, except that we use the universal monoid (`MonoidK[G]`)
   * to get a `Monoid[G[A]]` instance.
   *
   * For example:
   *
   * {{{
   *     val F = Foldable[List]
   *     F.foldK(List(1 :: 2 :: Nil, 3 :: 4 :: 5 :: Nil))
   *     // List(1, 2, 3, 4, 5)
   * }}}
   */
  def foldK[G[_], A](fga: F[G[A]])(implicit G: MonoidK[G]): G[A] =
    fold(fga)(G.algebra)

  /**
   * Compose this `Foldable[F]` with a `Foldable[G]` to create
   * a `Foldable[F[G]]` instance.
   */
  def compose[G[_]](implicit G0: Foldable[G]): Foldable[λ[α => F[G[α]]]] =
    new CompositeFoldable[F, G] {
      implicit def F: Foldable[F] = self
      implicit def G: Foldable[G] = G0
    }
}

/**
 * Methods that apply to 2 nested Foldable instances
 */
trait CompositeFoldable[F[_], G[_]] extends Foldable[λ[α => F[G[α]]]] {
  implicit def F: Foldable[F]
  implicit def G: Foldable[G]

  /**
   * Left assocative fold on F[G[A]] using 'f'
   */
  def foldLeft[A, B](fa: F[G[A]], b: B)(f: (B, A) => B): B =
    F.foldLeft(fa, b)((b, a) => G.foldLeft(a, b)(f))

  /**
   * Left assocative fold on F[G[A]] using 'f'
   */
  override def foldRight[A, B](fa: F[G[A]], b: B)(f: (A, B) => B): B =
    F.foldRight(fa, b)((a, b) => G.foldRight(a, b)(f))

  /**
   * Right associative lazy fold on `F` using the folding function 'f'.
   */
<<<<<<< HEAD
  def foldRight[A, B](fa: F[G[A]], b: Lazy[B])(f: (A, Lazy[B]) => B): Lazy[B] =
    F.foldRight(fa, b)((a, b) => G.foldRight(a, b)(f).value)
=======
  def foldLazy[A, B](fa: F[G[A]], b: Lazy[B])(f: A => Fold[B]): Lazy[B] =
    F.foldLazy(fa, b) { ga =>
      Fold.Continue { b =>
        G.foldLazy(ga, Lazy.eager(b))(f).force
      }
    }
>>>>>>> c982a021
}<|MERGE_RESOLUTION|>--- conflicted
+++ resolved
@@ -50,7 +50,7 @@
   def foldRight[A, B](fa: F[A], b: B)(f: (A, B) => B): B =
     foldLazy(fa, Lazy.eager(b)) { a =>
       Fold.Continue(b => f(a, b))
-    }.force
+    }.value
 
   /**
    * Fold implemented using the given Monoid[A] instance.
@@ -159,15 +159,10 @@
   /**
    * Right associative lazy fold on `F` using the folding function 'f'.
    */
-<<<<<<< HEAD
-  def foldRight[A, B](fa: F[G[A]], b: Lazy[B])(f: (A, Lazy[B]) => B): Lazy[B] =
-    F.foldRight(fa, b)((a, b) => G.foldRight(a, b)(f).value)
-=======
   def foldLazy[A, B](fa: F[G[A]], b: Lazy[B])(f: A => Fold[B]): Lazy[B] =
     F.foldLazy(fa, b) { ga =>
       Fold.Continue { b =>
-        G.foldLazy(ga, Lazy.eager(b))(f).force
+        G.foldLazy(ga, Lazy.eager(b))(f).value
       }
     }
->>>>>>> c982a021
 }