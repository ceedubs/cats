--- conflicted
+++ resolved
@@ -29,14 +29,9 @@
     Resolver.sonatypeRepo("snapshots")
   ),
   libraryDependencies ++= Seq(
-<<<<<<< HEAD
-    "com.github.mpilquist" %% "simulacrum" % "0.3.0",
-    "org.spire-math" %% "algebra" % "0.2.1",
-    "org.spire-math" %% "algebra-std" % "0.2.1",
-=======
     "com.github.mpilquist" %% "simulacrum" % "0.4.0",
     "org.spire-math" %% "algebra" % "0.3.1",
->>>>>>> 82dbf407
+    "org.spire-math" %% "algebra-std" % "0.3.1",
     "org.typelevel" %% "machinist" % "0.3.0",
     compilerPlugin("org.scalamacros" % "paradise" % "2.1.0-M5" cross CrossVersion.full),
     compilerPlugin("org.spire-math" %% "kind-projector" % "0.5.4")
@@ -63,11 +58,7 @@
 
 lazy val docSettings = Seq(
   autoAPIMappings := true,
-<<<<<<< HEAD
-  unidocProjectFilter in (ScalaUnidoc, unidoc) := inProjects(core, free, state),
-=======
-  unidocProjectFilter in (ScalaUnidoc, unidoc) := inProjects(coreJVM, freeJVM, stdJVM, stateJVM),
->>>>>>> 82dbf407
+  unidocProjectFilter in (ScalaUnidoc, unidoc) := inProjects(coreJVM, freeJVM, stateJVM),
   site.addMappingsToSiteDir(mappings in (ScalaUnidoc, packageDoc), "api"),
   site.addMappingsToSiteDir(tut, "_tut"),
   ghpagesNoJekyll := false,
@@ -90,38 +81,28 @@
   .settings(docSettings)
   .settings(tutSettings)
   .settings(tutScalacOptions ~= (_.filterNot(_ == "-Ywarn-unused-import")))
-<<<<<<< HEAD
-  .dependsOn(core, free, state)
-=======
   .settings(commonJvmSettings)
-  .dependsOn(coreJVM, stdJVM, freeJVM, stateJVM)
->>>>>>> 82dbf407
+  .dependsOn(coreJVM, freeJVM, stateJVM)
 
 lazy val cats = project.in(file("."))
   .settings(moduleName := "root")
   .settings(catsSettings)
   .settings(noPublishSettings)
   .aggregate(catsJVM, catsJS)
-  .dependsOn(catsJVM, catsJS, testsJVM % "test-internal -> test", stdJVM % "compile;test-internal -> test", bench % "compile-internal;test-internal -> test")
+  .dependsOn(catsJVM, catsJS, testsJVM % "test-internal -> test", bench % "compile-internal;test-internal -> test")
 
 lazy val catsJVM = project.in(file(".catsJVM"))
   .settings(moduleName := "cats")
   .settings(catsSettings)
-<<<<<<< HEAD
-  .aggregate(macros, core, laws, free, state, tests, docs, bench)
-  .dependsOn(macros, core, laws, free, state % "compile;test-internal -> test",
-             tests % "test-internal -> test", bench % "compile-internal;test-internal -> test")
-=======
-  .aggregate(macrosJVM, coreJVM, lawsJVM, testsJVM, docs, freeJVM, stdJVM, bench, stateJVM)
-  .dependsOn(macrosJVM, coreJVM, lawsJVM, testsJVM, docs, freeJVM, stdJVM, bench, stateJVM)
-  
+  .aggregate(macrosJVM, coreJVM, lawsJVM, testsJVM, docs, freeJVM, bench, stateJVM)
+  .dependsOn(macrosJVM, coreJVM, lawsJVM, testsJVM, docs, freeJVM, bench, stateJVM)
+
 lazy val catsJS = project.in(file(".catsJS"))
   .settings(moduleName := "cats")
   .settings(catsSettings)
-  .aggregate(macrosJS, coreJS, lawsJS, testsJS, freeJS, stdJS, stateJS)
-  .dependsOn(macrosJS, coreJS, lawsJS, testsJS, freeJS, stdJS, stateJS)
+  .aggregate(macrosJS, coreJS, lawsJS, testsJS, freeJS, stateJS)
+  .dependsOn(macrosJS, coreJS, lawsJS, testsJS, freeJS, stateJS)
   .enablePlugins(ScalaJSPlugin)
->>>>>>> 82dbf407
 
 lazy val macros = crossProject.crossType(CrossType.Pure)
   .settings(moduleName := "cats-macros")
@@ -145,12 +126,8 @@
 lazy val coreJVM = core.jvm
 lazy val coreJS = core.js
 
-<<<<<<< HEAD
-lazy val laws = project.dependsOn(macros, core)
-=======
 lazy val laws = crossProject
-  .dependsOn(macros, core, std)
->>>>>>> 82dbf407
+  .dependsOn(macros, core)
   .settings(moduleName := "cats-laws")
   .settings(catsSettings:_*)
   .settings(disciplineDependencies:_*)
@@ -161,32 +138,7 @@
 lazy val lawsJVM = laws.jvm
 lazy val lawsJS = laws.js
 
-
-<<<<<<< HEAD
-lazy val tests = project.dependsOn(macros, core, laws)
-  .settings(moduleName := "cats-tests")
-  .settings(catsSettings)
-  .settings(noPublishSettings)
-  .settings(
-    libraryDependencies ++= disciplineDependencies ++ Seq(
-      "org.scalatest" %% "scalatest" % "2.2.5" % "test"
-    )
-  )
-
-lazy val bench = project.dependsOn(macros, core, free, laws)
-=======
-lazy val std = crossProject.crossType(CrossType.Pure)
-  .dependsOn(macros, core)
-  .settings(moduleName := "cats-std")
-  .settings(catsSettings:_*)
-  .settings(libraryDependencies += "org.spire-math" %%% "algebra-std" % "0.3.1")
-
-lazy val stdJVM = std.jvm
-lazy val stdJS = std.js
-
-
-lazy val bench = project.dependsOn(macrosJVM, coreJVM, freeJVM, stdJVM, lawsJVM)
->>>>>>> 82dbf407
+lazy val bench = project.dependsOn(macrosJVM, coreJVM, freeJVM, lawsJVM)
   .settings(moduleName := "cats-bench")
   .settings(catsSettings)
   .settings(noPublishSettings)
@@ -214,7 +166,7 @@
 lazy val stateJS = state.js
 
 lazy val tests = crossProject
-  .dependsOn(macros, core, std, laws)
+  .dependsOn(macros, core, laws)
   .settings(moduleName := "cats-tests")
   .settings(catsSettings:_*)
   .settings(disciplineDependencies:_*)
