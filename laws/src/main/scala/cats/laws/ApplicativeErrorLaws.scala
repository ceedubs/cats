package cats
package laws

import cats.data.EitherT

// Taken from http://functorial.com/psc-pages/docs/Control/Monad/Error/Class/index.html
trait ApplicativeErrorLaws[F[_], E] extends ApplicativeLaws[F] {
  implicit override def F: ApplicativeError[F, E]

  def applicativeErrorHandleWith[A](e: E, f: E => F[A]): IsEq[F[A]] =
    F.handleErrorWith(F.raiseError[A](e))(f) <-> f(e)

  def applicativeErrorHandle[A](e: E, f: E => A): IsEq[F[A]] =
    F.handleError(F.raiseError[A](e))(f) <-> F.pure(f(e))

  def handleErrorWithPure[A](a: A, f: E => F[A]): IsEq[F[A]] =
    F.handleErrorWith(F.pure(a))(f) <-> F.pure(a)

  def handleErrorPure[A](a: A, f: E => A): IsEq[F[A]] =
    F.handleError(F.pure(a))(f) <-> F.pure(a)

  def raiseErrorAttempt(e: E): IsEq[F[Either[E, Unit]]] =
    F.attempt(F.raiseError[Unit](e)) <-> F.pure(Left(e))

  def pureAttempt[A](a: A): IsEq[F[Either[E, A]]] =
    F.attempt(F.pure(a)) <-> F.pure(Right(a))

  def handleErrorWithConsistentWithRecoverWith[A](fa: F[A], f: E => F[A]): IsEq[F[A]] =
    F.handleErrorWith(fa)(f) <-> F.recoverWith(fa) { case x => f(x) }

  def handleErrorConsistentWithRecover[A](fa: F[A], f: E => A): IsEq[F[A]] =
    F.handleError(fa)(f) <-> F.recover(fa) { case x => f(x) }

  def recoverConsistentWithRecoverWith[A](fa: F[A], pf: PartialFunction[E, A]): IsEq[F[A]] =
    F.recover(fa)(pf) <-> F.recoverWith(fa)(pf.andThen(F.pure _))

  def attemptConsistentWithAttemptT[A](fa: F[A]): IsEq[EitherT[F, E, A]] =
    EitherT(F.attempt(fa)) <-> F.attemptT(fa)

  def attemptFromEitherConsistentWithPure[A](eab: Either[E, A]): IsEq[F[Either[E, A]]] =
    F.attempt(F.fromEither(eab)) <-> F.pure(eab)

  def onErrorPure[A](a: A, f: E => F[Unit]): IsEq[F[A]] =
    F.onError(F.pure(a)) { case x => f(x) } <-> F.pure(a)

  def onErrorRaise[A](fa: F[A], e: E, fb: F[Unit]): IsEq[F[A]] =
    F.onError(F.raiseError[A](e)) { case err => fb } <-> F.map2(fb, F.raiseError[A](e))((_, b) => b)

<<<<<<< HEAD
  def adaptErrorPure[A](a: A, f: E => E): IsEq[F[A]] =
    F.adaptError(F.pure(a)) { case x => f(x) } <-> F.pure(a)

  def adaptErrorRaise[A](e: E, f: E => E): IsEq[F[A]] =
    F.adaptError(F.raiseError[A](e)) { case x => f(x) } <-> F.raiseError(f(e))
=======
  def redeemDerivedFromAttemptMap[A, B](fa: F[A], fe: E => B, fs: A => B): IsEq[F[B]] =
    F.redeem(fa)(fe, fs) <-> F.map(F.attempt(fa))(_.fold(fe, fs))
>>>>>>> bd82ff25
}

object ApplicativeErrorLaws {
  def apply[F[_], E](implicit ev: ApplicativeError[F, E]): ApplicativeErrorLaws[F, E] =
    new ApplicativeErrorLaws[F, E] { def F: ApplicativeError[F, E] = ev }
}<|MERGE_RESOLUTION|>--- conflicted
+++ resolved
@@ -46,16 +46,14 @@
   def onErrorRaise[A](fa: F[A], e: E, fb: F[Unit]): IsEq[F[A]] =
     F.onError(F.raiseError[A](e)) { case err => fb } <-> F.map2(fb, F.raiseError[A](e))((_, b) => b)
 
-<<<<<<< HEAD
   def adaptErrorPure[A](a: A, f: E => E): IsEq[F[A]] =
     F.adaptError(F.pure(a)) { case x => f(x) } <-> F.pure(a)
 
   def adaptErrorRaise[A](e: E, f: E => E): IsEq[F[A]] =
     F.adaptError(F.raiseError[A](e)) { case x => f(x) } <-> F.raiseError(f(e))
-=======
+
   def redeemDerivedFromAttemptMap[A, B](fa: F[A], fe: E => B, fs: A => B): IsEq[F[B]] =
     F.redeem(fa)(fe, fs) <-> F.map(F.attempt(fa))(_.fold(fe, fs))
->>>>>>> bd82ff25
 }
 
 object ApplicativeErrorLaws {
